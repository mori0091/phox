--- conflicted
+++ resolved
@@ -31,16 +31,6 @@
         Stmt::LetRec(pat, expr) => {
             match pat {
                 Pat::Var(x) => {
-<<<<<<< HEAD
-                    let tv = Type::Var(ctx.fresh_type_var_id());
-                    let mut icx2 = icx.clone();
-                    {
-                        icx2.type_env.insert(x.clone(), TypeScheme::mono(tv.clone()));
-                        let t_expr = infer_expr(ctx, &mut icx2, expr)?;
-                        ctx.unify(&tv, &t_expr)?;
-                    }
-                    let sch = generalize(ctx, icx, &tv);
-=======
                     let tv = Type::Var(phox.ctx.fresh_type_var_id());
                     let mut icx2 = icx.clone();
                     {
@@ -49,7 +39,6 @@
                         phox.ctx.unify(&tv, &t_expr)?;
                     }
                     let sch = generalize(&mut phox.ctx, icx, &tv);
->>>>>>> d595a830
                     icx.type_env.insert(x.clone(), sch);
                     Ok(Type::unit())
                 }
@@ -81,22 +70,13 @@
         }
 
         ExprBody::App(f, a) => {
-<<<<<<< HEAD
-            let ta = infer_expr(ctx, icx, a)?;
-=======
             let ta = infer_expr(phox, icx, a)?;
->>>>>>> d595a830
             if let Type::Overloaded(name, candidates) = ta {
                 return Err(TypeError::AmbiguousVariable { name, candidates })
             }
 
-<<<<<<< HEAD
-            let tf = infer_expr(ctx, icx, f)?;
-            let tr = Type::Var(ctx.fresh_type_var_id());
-=======
             let tf = infer_expr(phox, icx, f)?;
             let tr = Type::Var(phox.ctx.fresh_type_var_id());
->>>>>>> d595a830
 
             match tf {
                 Type::Overloaded(name, cands) => {
